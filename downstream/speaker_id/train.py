--- conflicted
+++ resolved
@@ -1,9 +1,5 @@
 #!/usr/bin/env python3
-<<<<<<< HEAD
-"""Recipe for training a speaker-id system using PASE encoder model.
-=======
 """Recipe for training a speaker-id system using PASE trained encoder model.
->>>>>>> c9784998
 
 To run this recipe, do the following:
 > python train.py train.yaml
@@ -225,15 +221,9 @@
         """Load the signal, and pass it and its length to the corruption class.
         This is done on the CPU in the `collate_fn`."""
         sig = sb.dataio.dataio.read_audio(wav)
-<<<<<<< HEAD
         # A fixed sample is taken from every input. This has cons in
         # that the model might not be robust but helps in quick training time
         sig = sig[100:16100]
-=======
-        # Taking a fixed sample from the input everytime. The cons
-        # could be that the learning may not be robust but it helps in quicker learning time
-        sig = sig[100:16000]
->>>>>>> c9784998
         return sig
 
     # Define label pipeline:

# Seed needs to be set at top of yaml, before objects with parameters are made
seed: 1986
__set_seed: !!python/object/apply:torch.manual_seed [!ref <seed>]

# If you plan to train a system on an HPC cluster with a big dataset,
# we strongly suggest doing the following:
# 1- Compress the dataset in a single tar or zip file.
# 2- Copy your dataset locally (i.e., the local disk of the computing node).
# 3- Uncompress the dataset in the local folder.
# 4- Set data_folder with the local path.
# Reading data from the local disk of the compute node (e.g. $SLURM_TMPDIR with SLURM-based clusters) is very important.
# It allows you to read the data much faster without slowing down the shared filesystem.
data_folder: ./data
output_folder: !ref ./results/<seed>
save_folder: !ref <output_folder>/save
train_log: !ref <output_folder>/train_log.txt

# Path where data manifest files will be stored
# The data manifest files are created by the data preparation script.
train_annotation: !ref <data_folder>/train.json
valid_annotation: !ref <data_folder>/valid.json
test_annotation: !ref <data_folder>/test.json

# The train logger writes training statistics to a file, as well as stdout.
train_logger: !new:speechbrain.utils.train_logger.FileTrainLogger
    save_file: !ref <train_log>

ckpt_save_interval: 1 # save checkpoint every N epochs

# FFT parameters
sample_rate: 16000
win_length: 25
hop_length: 10
n_fft: 2048

<<<<<<< HEAD
# FFT parameters
sample_rate: 16000
win_length: 25
hop_length: 10
n_fft: 2048

=======
>>>>>>> a4618859
# Training Parameters
chunk_size: 16000   # number of samples in one training point
number_of_epochs: 1
batch_size: 16

encoder_lr_start: 0.0005
worker_lr_start: 0.0005
decay_factor: 0.5
lr_update_interval: 30  # epochs

 # dimensionality of the embeddings
emb_dim: 100

dataloader_options:
    batch_size: !ref <batch_size>

# Added noise and reverb come from OpenRIR dataset, automatically
# downloaded and prepared with this Environmental Corruption class.
env_corrupt: !new:speechbrain.lobes.augment.EnvCorrupt
    openrir_folder: !ref <data_folder>
    reverb_prob: 0.3
    noise_prob: 1.0
<<<<<<< HEAD
    babble_snr_low: 10
    babble_snr_high: 30
    noise_snr_low: 40
    noise_snr_high: 70
=======
    noise_snr_low: 10
    noise_snr_high: 30
>>>>>>> a4618859

#STFT for LPS
compute_STFT: !new:speechbrain.processing.features.STFT
    sample_rate: !ref <sample_rate>
    win_length: !ref <win_length>
    hop_length: !ref <hop_length>
    n_fft: !ref <n_fft>

# Models definition
encoder_model: !new:models.encoders.PASEEncoder
    use_sincnet: True
    in_channels: 1
    blocks_channels: [64, 64, 128, 128, 256, 256, 512, 512, !ref <emb_dim>]
    blocks_kernel_sizes: [251, 21, 11, 11, 11, 11, 11, 11, 1]
    blocks_strides: [1, 10, 2, 1, 2, 1, 2, 2, 1]

decoder_worker: !new:models.workers.WaveformWorker
    in_channels: !ref <emb_dim>
    decoder_blocks: 3
    decoder_channels: [512, 256, 128]
    decoder_kernel_sizes: [30, 30, 30]
    decoder_strides: [4, 4, 10]
    lin_neurons: 256

mfcc_worker: !new:models.workers.MFCCWorker
    in_channels: !ref <emb_dim>
    hidden_blocks: 1
    hidden_kernel_size: 1
    hidden_channels: 256
    out_channels: 20

prosody_worker: !new:models.workers.ProsodyWorker
    in_channels: !ref <emb_dim>
    hidden_blocks: 1
    hidden_kernel_size: 1
    hidden_channels: 256
    out_channels: 4

lps_worker: !new:models.workers.LPSWorker
    in_channels: !ref <emb_dim>
    hidden_blocks: 1
    hidden_kernel_size: 1
    hidden_channels: 256
    out_channels: 1025

lim_worker: !new:models.workers.LIMWorker
    in_channels: !ref <emb_dim> * 2
    hidden_blocks: 1
    hidden_kernel_size: 1
    hidden_channels: 256

gim_worker: !new:models.workers.GIMWorker
    in_channels: !ref <emb_dim> * 2
    hidden_blocks: 1
    hidden_kernel_size: 1
    hidden_channels: 256

spc_worker: !new:models.workers.SPCWorker
    in_channels: !ref <emb_dim> * 6
    hidden_blocks: 1
    hidden_kernel_size: 1
    hidden_channels: 256

decoder_labeller: !new:labellers.DecoderLabeller

mfcc_labeller: !new:speechbrain.lobes.features.MFCC
    deltas: False
    context: False
    n_mfcc: 20
    n_mels: 40
    n_fft: 2048

prosody_labeller: !new:labellers.ProsodyLabeller
    hop: 160
    win: 320
    f0_min: 60
    f0_max: 300
    sr: 16000

lps_labeller: !new:labellers.LPSLabeller

lim_labeller: !new:labellers.LIMLabeller

gim_labeller: !new:labellers.GIMLabeller

spc_labeller: !new:labellers.SPCLabeller

# Encoder and worker config
encoder_config:
    model: !ref <encoder_model>
    optimizer: !name:torch.optim.Adam
        lr: !ref <encoder_lr_start>

workers_config:
    regressor:
        decoder:
            model: !ref <decoder_worker>
            optimizer: !name:torch.optim.Adam
                lr: !ref <worker_lr_start>
            loss: !name:torch.nn.L1Loss
                reduction: 'sum'
            labeller: !ref <decoder_labeller>
        mfcc:
            model: !ref <mfcc_worker>
            optimizer: !name:torch.optim.Adam
                lr: !ref <worker_lr_start>
            loss: !name:torch.nn.MSELoss
            labeller: !ref <mfcc_labeller>
        prosody:
            model: !ref <prosody_worker>
            optimizer: !name:torch.optim.Adam
                lr: !ref <worker_lr_start>
<<<<<<< HEAD
            loss: MSELoss
=======
            loss: !name:torch.nn.MSELoss
>>>>>>> a4618859
            labeller: !ref <prosody_labeller>
        lps:
            model: !ref <lps_worker>
            optimizer: !name:torch.optim.Adam
                lr: !ref <worker_lr_start>
<<<<<<< HEAD
            loss: MSELoss
=======
            loss: !name:torch.nn.MSELoss
>>>>>>> a4618859
            labeller: !ref <lps_labeller>
    classifier:
        lim:
            model: !ref <lim_worker>
            optimizer: !name:torch.optim.Adam
                lr: !ref <worker_lr_start>
            loss: !name:torch.nn.BCEWithLogitsLoss
            labeller: !ref <lim_labeller>
        gim:
            model: !ref <gim_worker>
            optimizer: !name:torch.optim.Adam
                lr: !ref <worker_lr_start>
            loss: !name:torch.nn.BCEWithLogitsLoss
            labeller: !ref <gim_labeller>
        spc:
            model: !ref <spc_worker>
            optimizer: !name:torch.optim.Adam
                lr: !ref <worker_lr_start>
            loss: !name:torch.nn.BCEWithLogitsLoss
            labeller: !ref <spc_labeller>

epoch_counter: !new:speechbrain.utils.epoch_loop.EpochCounter
    limit: !ref <number_of_epochs>

# The encoder and worker models will be added dynamically to modules from config
modules:
    env_corrupt: !ref <env_corrupt>

lr_annealing:
    encoder: !new:speechbrain.nnet.schedulers.StepScheduler
        initial_value: !ref <encoder_lr_start>
        decay_factor: !ref <decay_factor>
        decay_drop: !ref <lr_update_interval> + 1
    workers: !new:speechbrain.nnet.schedulers.StepScheduler
        initial_value: !ref <worker_lr_start>
        decay_factor: !ref <decay_factor>
        decay_drop: !ref <lr_update_interval> + 1

# This object is used for saving the state of training both so that it
# can be resumed if it gets interrupted, and also so that the best checkpoint
# can be later loaded for evaluation or inference.
checkpointer: !new:speechbrain.utils.checkpoints.Checkpointer
    checkpoints_dir: !ref <save_folder>
    recoverables:
        encoder: !ref <encoder_model>
        decoder_worker: !ref <decoder_worker>
        mfcc_worker: !ref <mfcc_worker>
        prosody_worker: !ref <prosody_worker>
        lps_worker: !ref <lps_worker>
        lim_worker: !ref <lim_worker>
        gim_worker: !ref <gim_worker>
        spc_worker: !ref <spc_worker>
        counter: !ref <epoch_counter><|MERGE_RESOLUTION|>--- conflicted
+++ resolved
@@ -33,15 +33,6 @@
 hop_length: 10
 n_fft: 2048
 
-<<<<<<< HEAD
-# FFT parameters
-sample_rate: 16000
-win_length: 25
-hop_length: 10
-n_fft: 2048
-
-=======
->>>>>>> a4618859
 # Training Parameters
 chunk_size: 16000   # number of samples in one training point
 number_of_epochs: 1
@@ -64,15 +55,8 @@
     openrir_folder: !ref <data_folder>
     reverb_prob: 0.3
     noise_prob: 1.0
-<<<<<<< HEAD
-    babble_snr_low: 10
-    babble_snr_high: 30
-    noise_snr_low: 40
-    noise_snr_high: 70
-=======
     noise_snr_low: 10
     noise_snr_high: 30
->>>>>>> a4618859
 
 #STFT for LPS
 compute_STFT: !new:speechbrain.processing.features.STFT
@@ -185,21 +169,13 @@
             model: !ref <prosody_worker>
             optimizer: !name:torch.optim.Adam
                 lr: !ref <worker_lr_start>
-<<<<<<< HEAD
-            loss: MSELoss
-=======
             loss: !name:torch.nn.MSELoss
->>>>>>> a4618859
             labeller: !ref <prosody_labeller>
         lps:
             model: !ref <lps_worker>
             optimizer: !name:torch.optim.Adam
                 lr: !ref <worker_lr_start>
-<<<<<<< HEAD
-            loss: MSELoss
-=======
             loss: !name:torch.nn.MSELoss
->>>>>>> a4618859
             labeller: !ref <lps_labeller>
     classifier:
         lim:

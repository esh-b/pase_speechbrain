#!/usr/bin/env python3
"""Recipe for training a speaker-id system. The template can use used as a
basic example for any signal classification task such as language_id,
emotion recognition, command classification, etc. The proposed task classifies
28 speakers using Mini Librispeech. This task is very easy. In a real
scenario, you need to use datasets with a larger number of speakers such as
the voxceleb one (see recipes/VoxCeleb). Speechbrain has already some built-in
models for signal classifications (see the ECAPA one in
speechbrain.lobes.models.ECAPA_TDNN.py or the xvector in
speechbrain/lobes/models/Xvector.py)

To run this recipe, do the following:
> python train.py train.yaml

To read the code, first scroll to the bottom to see the "main" code.
This gives a high-level overview of what is going on, while the
Brain class definition provides the details of what happens
for each batch during training.

The first time you run it, this script should automatically download
and prepare the Mini Librispeech dataset for computation. Noise and
reverberation are automatically added to each sample from OpenRIR.

Authors
 * Eshwanth Baskaran 2021
 * Ge Li 2021
 * Balaji Balasubramanian 2021
"""
import os
import sys

import torch
import numpy as np
import speechbrain as sb
from speechbrain import Stage
from hyperpyyaml import load_hyperpyyaml
import torch.nn.functional as F

from mini_librispeech_prepare import prepare_mini_librispeech

DEFAULT_CHUNK_SIZE = 16000


class PASEBrain(sb.Brain):
    workers_cfg = {}

    def __init__(
        self,
        encoder_cfg,
        workers_cfg,
        modules=None,
        hparams=None,
        run_opts=None,
        checkpointer=None,
    ):
        modules = modules or {}
        modules.update(self._add_modules(encoder_cfg, workers_cfg, checkpointer))

        super().__init__(
            modules=modules,
            opt_class=None,
            hparams=hparams,
            run_opts=run_opts,
            checkpointer=checkpointer,
        )

    def _add_modules(self, encoder_cfg, workers_cfg, checkpointer):
        encoder_worker_modules = {}

        for w_type, w_list in workers_cfg.items():
            for w_name, w_cfg in w_list.items():
                if 'model' not in w_cfg:
                    raise ValueError(f'Expected a model definition for worker {w_name}')
                encoder_worker_modules[f'{w_name}'] = w_cfg['model']
                if 'labeller' not in w_cfg:
                    raise ValueError(f'Expected a model definition for worker {w_name}')
                encoder_worker_modules[f'{w_name}_labeller'] = w_cfg['labeller']
                self.workers_cfg[w_name] = {'type': w_type}
                checkpointer.add_recoverable(w_name, w_cfg['model'])

        if not encoder_worker_modules:
            raise ValueError('Expected atleast one worker')

        if 'model' not in encoder_cfg:
            raise ValueError('Expected a model definition for the encoder')
        encoder_worker_modules['encoder'] = encoder_cfg['model']
        checkpointer.add_recoverable('encoder', encoder_cfg['model'])

        return encoder_worker_modules

    def init_optimizers(self):
        self.encoder_optim = self.hparams.encoder_config['optimizer'](self.modules['encoder'].parameters())

        for w_type, w_list in self.hparams.workers_config.items():
            for w_name, w_cfg in w_list.items():
                self.workers_cfg[w_name]['optim'] =  w_cfg['optimizer'](self.modules[w_name].parameters())

        if self.checkpointer is not None:
            self.checkpointer.add_recoverable('encoder_optim', self.encoder_optim)
            for name, cfg in self.workers_cfg.items():
                self.checkpointer.add_recoverable(f'{name}_optim', cfg['optim'])

    def init_workers_losses(self):
        for w_type, w_list in self.hparams.workers_config.items():
            for w_name, w_cfg in w_list.items():
                self.workers_cfg[w_name]['loss'] = w_cfg['loss']()

    def on_fit_start(self):
        super().on_fit_start()

        self.init_workers_losses()

    def fit_batch(self, batch):
        # Managing automatic mixed precision
        # if self.auto_mix_prec:
        #     with torch.cuda.amp.autocast():
        #         outputs = self.compute_forward(batch, Stage.TRAIN)
        #         loss = self.compute_objectives(outputs, batch, Stage.TRAIN)
        #         self.scaler.scale(loss).backward()
        #         if self.check_gradients(loss):
        #             self.scaler.step(self.optimizer)
        #         self.optimizer.zero_grad()
        #         self.scaler.update()

        outputs = self.compute_forward(batch, Stage.TRAIN)  # outputs = (h, chunk, preds, labels)
        losses = self.compute_objectives(outputs, batch, Stage.TRAIN)

        losses['avg'].backward()

        if self.check_gradients(losses['avg']):
            for w_name, w_cfg in self.workers_cfg.items():
                w_cfg['optim'].step()
            self.encoder_optim.step()

        # Temporary file to store losses of every iteration for plots
        losses_filepath = os.path.join(self.hparams.save_folder, 'losses.csv')
        if not os.path.isfile(losses_filepath):
            with open(losses_filepath, 'w') as f:
                f.write(','.join(list(self.workers_cfg.keys()) + ['average']) + '\n')
        with open(losses_filepath, 'a+') as f:
            f.write(','.join([str(y.item()) for _, y in losses.items()]) + '\n')

        # return losses.detach().cpu()
        return losses['avg']

    def evaluate_batch(self, batch, stage):
        out = self.compute_forward(batch, stage=stage)
        losses = self.compute_objectives(out, batch, stage=stage)
        return losses['avg']

    def compute_forward(self, batch, stage):
        batch = batch.to(self.device)

        feats, lens = self.prepare_features(batch, stage)
        embeddings = self.modules['encoder'](feats)

        embeddings = torch.chunk(embeddings, chunks=3, dim=0) # 3 chunks - sig, sig_pos, sig_neg

        preds = {}
        for name in self.workers_cfg:
            preds[name] = self.modules[name](embeddings)
        return preds

    def prepare_features(self, batch, stage):
        wavs, lens = batch.sig
        wavs_pos, lens_pos = batch.sig_pos
        wavs_neg, lens_neg = batch.sig_neg

        if stage == sb.Stage.TRAIN:
            if hasattr(self.modules, "env_corrupt"):
                wavs = self.modules.env_corrupt(wavs, lens)
                wavs_pos = self.modules.env_corrupt(wavs_pos, lens_pos)
<<<<<<< HEAD
                wavs_neg =  self.modules.env_corrupt(wavs, lens_neg)

            # if hasattr(self.hparams, "augmentation"):
            #     wavs = self.hparams.augmentation(wavs, lens)
            #     wavs_pos = self.hparams.augmentation(wavs_pos, lens_pos)
            #     wavs_neg = self.hparams.augmentation(wavs_neg, lens_neg)


        # if wavs.dim() == 2:
        #     wavs = wavs.unsqueeze(2)
=======
                wavs_neg = self.modules.env_corrupt(wavs_neg, lens_neg)
>>>>>>> a4618859

        return (
            torch.cat([wavs, wavs_pos, wavs_neg], dim=0).to(self.device),
            torch.cat([lens, lens_pos, lens_neg], dim=0).to(self.device),
        )

    def _get_worker_labels(self, predictions, batch):
        max_frame = self.hparams.chunk_size // 160

        labels = {}
        for w_name in self.workers_cfg:
            labeller = getattr(self.modules, f'{w_name}_labeller', None)
            if not labeller:
                raise ValueError(f'Labeller not found for worker {w_name}')

            if w_name == 'decoder':
                labels[w_name] = labeller(batch.sig[0]).to(self.device).detach()
            elif w_name == 'mfcc':
                labels[w_name] = labeller(batch.sig[0])[:, :max_frame, :].to(self.device).detach()
            elif w_name == 'prosody':
                labels[w_name] = labeller(batch.sig[0]).to(self.device).detach()
            elif w_name == 'lps':
                labels[w_name] = labeller(self.hparams.compute_STFT,batch.sig[0])[:, :max_frame, :].to(self.device).detach()
            else:
                labels[w_name] = labeller(predictions[w_name]).to(self.device).detach()
        return labels

    def compute_objectives(self, predictions, batch, stage):
        preds = predictions
<<<<<<< HEAD
        max_frame = self.hparms.chunk_size // 160

        labels = {
            'decoder': self.modules.decoder_labeller(batch.sig[0]).to(self.device).detach(),
            'mfcc': self.modules.mfcc_labeller(batch.sig[0])[:, :max_frame, :].to(self.device).detach(),
            'prosody': self.modules.prosody_labeller(batch.sig[0]).to(self.device).detach(),
            'lps': self.modules.lps_labeller(self.hparams.compute_STFT,batch.sig[0])[:, :max_frame, :].to(self.device).detach(),
            'lim': self.modules.lim_labeller(preds['lim']).to(self.device).detach(),
            'gim':self.modules.gim_labeller(preds['gim']).to(self.device).detach(),
            'spc':self.modules.spc_labeller(preds['spc']).to(self.device).detach(),
        }
=======
        labels = self._get_worker_labels(predictions, batch)
>>>>>>> a4618859

        total_loss = 0
        losses = {}

        self.encoder_optim.zero_grad()

        for name in self.workers_cfg:
            self.workers_cfg[name]['optim'].zero_grad()
            loss = self.workers_cfg[name]['loss'](preds[name], labels[name])
            losses[name] = loss
            total_loss += loss

        losses["avg"] = total_loss / len(self.workers_cfg)
        #print([(x, y.item()) for x, y in losses.items()])
        return losses

    def _update_optimizer_lr(self, epoch):
        old_lr, new_lr = self.hparams.lr_annealing['encoder'](epoch)
        sb.nnet.schedulers.update_learning_rate(self.encoder_optim, new_lr)

        old_lr, new_lr = self.hparams.lr_annealing['workers'](epoch)
        for _, cfg in self.workers_cfg.items():
            sb.nnet.schedulers.update_learning_rate(cfg['optim'], new_lr)

    def on_stage_end(self, stage, stage_loss, epoch=None):
        stage_stats = {"loss": stage_loss}
        if stage == sb.Stage.TRAIN:
            self.train_loss = stage_loss
        else:
            stats = {
                "loss": stage_loss,
            }

        if stage == sb.Stage.TRAIN:
            if epoch % self.hparams.lr_update_interval == 0:
                self._update_optimizer_lr(epoch)

            if epoch % self.hparams.ckpt_save_interval == 0:
                self.checkpointer.save_and_keep_only(meta=stage_stats, num_to_keep=5, min_keys=["loss"])
        if stage == sb.Stage.VALID:
            # The train_logger writes a summary to stdout and to the logfile.
            self.hparams.train_logger.log_stats(
                {"Epoch": epoch,},
                train_stats={"loss": self.train_loss},
                valid_stats=stats,
            )
        if stage == sb.Stage.TEST:
            self.hparams.train_logger.log_stats(
                {"Epoch loaded": self.hparams.epoch_counter.current},
                test_stats=stats,
            )


def dataio_prep(hparams, data_dir, chunk_size):
    """This function prepares the datasets to be used in the brain class.
    It also defines the data processing pipeline through user-defined functions.
    We expect `prepare_mini_librispeech` to have been called before this,
    so that the `train.json`, `valid.json`,  and `valid.json` manifest files
    are available.

    Arguments
    ---------
    hparams : dict
        This dictionary is loaded from the `train.yaml` file, and it includes
        all the hyperparameters needed for dataset construction and loading.

    Returns
    -------
    datasets : dict
        Contains two keys, "train" and "valid" that correspond
        to the appropriate DynamicItemDataset object.
    """

    def select_chunk(wav):
        """Select a chunk of size `chunk_size` from a given wav file"""

        if len(wav) - chunk_size < 0:   # If wav is less than required chunk size
            P = chunk_size - len(wav)
            wav = F.pad(wav.view(1, 1, -1), (0, P), mode='reflect').view(-1)

        start_idx = np.random.randint(0, len(wav) - chunk_size)
        return wav[start_idx: start_idx + chunk_size]

    datasets = {}
    hparams["dataloader_options"]["shuffle"] = False
    for dataset in ["train", "valid", "test"]:
        datasets[dataset] = sb.dataio.dataset.DynamicItemDataset.from_json(
            json_path=hparams[f"{dataset}_annotation"],
            replacements={"data_root": hparams["data_folder"]},
        )

    spk_id_encoder = sb.dataio.encoder.CategoricalEncoder()
    spk_id_encoder.update_from_didataset(datasets['train'], 'spk_id')
    ind2lab = spk_id_encoder.ind2lab

    @sb.utils.data_pipeline.takes('wav')
    @sb.utils.data_pipeline.provides('sig','sig_pos')
    def audio_pipeline(wav):
        whole_wav = sb.dataio.dataio.read_audio(wav)
        yield select_chunk(whole_wav)   # actual signal
        yield select_chunk(whole_wav)   # positive signal

    @sb.utils.data_pipeline.takes("spk_id")
    @sb.utils.data_pipeline.provides("spkid_encoded")
    def spk_id_encoding(spkid):
      spkid_encoded =  torch.LongTensor([spk_id_encoder.encode_label(spkid)])
      yield spkid_encoded

    @sb.utils.data_pipeline.takes("spk_id")
    @sb.utils.data_pipeline.provides("sig_neg")
    def rand_chunk(spkid):
        current_spk_id = spk_id_encoder.encode_label(spkid)
        rand_spk_id = np.random.choice(tuple(ind2lab.keys() - {current_spk_id}))
        rand_spk_id_string = ind2lab[rand_spk_id]
        files = [os.path.join(path, filename)
                 for path, dirs, files in os.walk(os.path.join(data_dir, rand_spk_id_string))
                 for filename in files
                 if filename.endswith(".flac")]

        rand_wav = np.random.choice(files)
        rand_whole_wav = sb.dataio.dataio.read_audio(rand_wav)
        yield select_chunk(rand_whole_wav)   # negative signal

    for dataset in ["train", "valid", "test"]:
        datasets[dataset].add_dynamic_item(audio_pipeline)
        datasets[dataset].add_dynamic_item(spk_id_encoding)
        datasets[dataset].add_dynamic_item(rand_chunk)
        datasets[dataset].set_output_keys(['sig', 'sig_pos', 'sig_neg'])

    return datasets


if __name__ == "__main__":

    # Reading command line arguments.
    hparams_file, run_opts, overrides = sb.parse_arguments(sys.argv[1:])

    # Initialize ddp (useful only for multi-GPU DDP training).
    sb.utils.distributed.ddp_init_group(run_opts)

    # Load hyperparameters file with command-line overrides.
    with open(hparams_file) as fin:
        hparams = load_hyperpyyaml(fin, overrides)

    # Create experiment directory
    sb.create_experiment_directory(
        experiment_directory=hparams["output_folder"],
        hyperparams_to_save=hparams_file,
        overrides=overrides,
    )

    # Data preparation, to be run on only one process.
    sb.utils.distributed.run_on_main(
        prepare_mini_librispeech,
        kwargs={
            "data_folder": hparams["data_folder"],
            "save_json_train": hparams["train_annotation"],
            "save_json_valid": hparams["valid_annotation"],
            "save_json_test": hparams["test_annotation"],
            "split_ratio": [80, 10, 10],
        },
    )

    # Create dataset objects "train", "valid", and "test".
    datasets = dataio_prep(
        hparams,
        data_dir=os.path.join(hparams['data_folder'], 'LibriSpeech', 'train-clean-5'),
        chunk_size=hparams.get('chunk_size', DEFAULT_CHUNK_SIZE))

    # Initialize the Brain object to prepare for mask training.
    pase_brain = PASEBrain(
        encoder_cfg=hparams['encoder_config'],
        workers_cfg=hparams['workers_config'],
        modules=hparams["modules"],
        hparams=hparams,
        run_opts=run_opts,
        checkpointer=hparams["checkpointer"],
    )

    # The `fit()` method iterates the training loop, calling the methods
    # necessary to update the parameters of the model. Since all objects
    # with changing state are managed by the Checkpointer, training can be
    # stopped at any point, and will be resumed on next call.
    pase_brain.fit(
        epoch_counter=pase_brain.hparams.epoch_counter,
        train_set=datasets["train"],
        valid_set=datasets["valid"],
        train_loader_kwargs=hparams["dataloader_options"],
        valid_loader_kwargs=hparams["dataloader_options"],
    )
    # Load the best checkpoint for evaluation
    test_stats = pase_brain.evaluate(
        test_set=datasets["test"],
        min_key="error",
        test_loader_kwargs=hparams["dataloader_options"],
    )<|MERGE_RESOLUTION|>--- conflicted
+++ resolved
@@ -170,20 +170,7 @@
             if hasattr(self.modules, "env_corrupt"):
                 wavs = self.modules.env_corrupt(wavs, lens)
                 wavs_pos = self.modules.env_corrupt(wavs_pos, lens_pos)
-<<<<<<< HEAD
-                wavs_neg =  self.modules.env_corrupt(wavs, lens_neg)
-
-            # if hasattr(self.hparams, "augmentation"):
-            #     wavs = self.hparams.augmentation(wavs, lens)
-            #     wavs_pos = self.hparams.augmentation(wavs_pos, lens_pos)
-            #     wavs_neg = self.hparams.augmentation(wavs_neg, lens_neg)
-
-
-        # if wavs.dim() == 2:
-        #     wavs = wavs.unsqueeze(2)
-=======
                 wavs_neg = self.modules.env_corrupt(wavs_neg, lens_neg)
->>>>>>> a4618859
 
         return (
             torch.cat([wavs, wavs_pos, wavs_neg], dim=0).to(self.device),
@@ -213,21 +200,7 @@
 
     def compute_objectives(self, predictions, batch, stage):
         preds = predictions
-<<<<<<< HEAD
-        max_frame = self.hparms.chunk_size // 160
-
-        labels = {
-            'decoder': self.modules.decoder_labeller(batch.sig[0]).to(self.device).detach(),
-            'mfcc': self.modules.mfcc_labeller(batch.sig[0])[:, :max_frame, :].to(self.device).detach(),
-            'prosody': self.modules.prosody_labeller(batch.sig[0]).to(self.device).detach(),
-            'lps': self.modules.lps_labeller(self.hparams.compute_STFT,batch.sig[0])[:, :max_frame, :].to(self.device).detach(),
-            'lim': self.modules.lim_labeller(preds['lim']).to(self.device).detach(),
-            'gim':self.modules.gim_labeller(preds['gim']).to(self.device).detach(),
-            'spc':self.modules.spc_labeller(preds['spc']).to(self.device).detach(),
-        }
-=======
         labels = self._get_worker_labels(predictions, batch)
->>>>>>> a4618859
 
         total_loss = 0
         losses = {}

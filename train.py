#!/usr/bin/env python3
"""Recipe for training a speaker-id system. The template can use used as a
basic example for any signal classification task such as language_id,
emotion recognition, command classification, etc. The proposed task classifies
28 speakers using Mini Librispeech. This task is very easy. In a real
scenario, you need to use datasets with a larger number of speakers such as
the voxceleb one (see recipes/VoxCeleb). Speechbrain has already some built-in
models for signal classifications (see the ECAPA one in
speechbrain.lobes.models.ECAPA_TDNN.py or the xvector in
speechbrain/lobes/models/Xvector.py)

To run this recipe, do the following:
> python train.py train.yaml

To read the code, first scroll to the bottom to see the "main" code.
This gives a high-level overview of what is going on, while the
Brain class definition provides the details of what happens
for each batch during training.

The first time you run it, this script should automatically download
and prepare the Mini Librispeech dataset for computation. Noise and
reverberation are automatically added to each sample from OpenRIR.

Authors
 * Mirco Ravanelli 2021
"""
import os
import sys

import torch
import numpy as np
import speechbrain as sb
from speechbrain import Stage
from hyperpyyaml import load_hyperpyyaml
import torch.nn.functional as F

from mini_librispeech_prepare import prepare_mini_librispeech

DEFAULT_CHUNK_SIZE = 16000


class PASEBrain(sb.Brain):
    workers_cfg = {}

    def __init__(
        self,
        encoder_cfg,
        workers_cfg,
        modules=None,
        hparams=None,
        run_opts=None,
        checkpointer=None,
    ):
        modules = modules or {}
        modules.update(self._add_modules(encoder_cfg, workers_cfg, checkpointer))

        super().__init__(
            modules=modules,
            opt_class=None,
            hparams=hparams,
            run_opts=run_opts,
            checkpointer=checkpointer,
        )

    def _add_modules(self, encoder_cfg, workers_cfg, checkpointer):
        encoder_worker_modules = {}

        for w_type, w_list in workers_cfg.items():
            for w_name, w_cfg in w_list.items():
                if 'model' not in w_cfg:
                    raise ValueError(f'Expected a model definition for worker {w_name}')
                encoder_worker_modules[f'{w_name}'] = w_cfg['model']
                if 'labeller' not in w_cfg:
                    raise ValueError(f'Expected a model definition for worker {w_name}')
                encoder_worker_modules[f'{w_name}_labeller'] = w_cfg['labeller']
                self.workers_cfg[w_name] = {'type': w_type}
                checkpointer.add_recoverable(w_name, w_cfg['model'])

        if not encoder_worker_modules:
            raise ValueError('Expected atleast one worker')

        if 'model' not in encoder_cfg:
            raise ValueError('Expected a model definition for the encoder')
        encoder_worker_modules['encoder'] = encoder_cfg['model']
        checkpointer.add_recoverable('encoder', encoder_cfg['model'])

        return encoder_worker_modules

    def init_optimizers(self):
        self.encoder_optim = self.hparams.encoder_config['optimizer'](self.modules['encoder'].parameters())

        for w_type, w_list in self.hparams.workers_config.items():
            for w_name, w_cfg in w_list.items():
                self.workers_cfg[w_name]['optim'] =  w_cfg['optimizer'](self.modules[w_name].parameters())

        if self.checkpointer is not None:
            self.checkpointer.add_recoverable('encoder_optim', self.encoder_optim)
            for name, cfg in self.workers_cfg.items():
                self.checkpointer.add_recoverable(f'{name}_optim', cfg['optim'])

    def init_workers_losses(self):
        for w_type, w_list in self.hparams.workers_config.items():
            for w_name, w_cfg in w_list.items():
                self.workers_cfg[w_name]['loss'] = getattr(torch.nn, w_cfg['loss'])()

    def on_fit_start(self):
        super().on_fit_start()

        self.init_workers_losses()

    def fit_batch(self, batch):
        # Managing automatic mixed precision
        # if self.auto_mix_prec:
        #     with torch.cuda.amp.autocast():
        #         outputs = self.compute_forward(batch, Stage.TRAIN)
        #         loss = self.compute_objectives(outputs, batch, Stage.TRAIN)
        #         self.scaler.scale(loss).backward()
        #         if self.check_gradients(loss):
        #             self.scaler.step(self.optimizer)
        #         self.optimizer.zero_grad()
        #         self.scaler.update()

        outputs = self.compute_forward(batch, Stage.TRAIN)  # outputs = (h, chunk, preds, labels)
        losses = self.compute_objectives(outputs, batch, Stage.TRAIN)

        losses['avg'].backward()

        if self.check_gradients(losses['avg']):
            for w_name, w_cfg in self.workers_cfg.items():
                w_cfg['optim'].step()
            self.encoder_optim.step()

        # Temporary file to store losses of every iteration for plots
        losses_filepath = os.path.join(self.hparams.save_folder, 'losses.csv')
        if not os.path.isfile(losses_filepath):
            with open(losses_filepath, 'w') as f:
                f.write(','.join(list(self.workers_cfg.keys()) + ['average']) + '\n')
<<<<<<< HEAD

=======
>>>>>>> 26f271c8
        with open(losses_filepath, 'a+') as f:
            f.write(','.join([str(y.item()) for _, y in losses.items()]) + '\n')

        # return losses.detach().cpu()
        return losses['avg']

    def evaluate_batch(self, batch, stage):
        out = self.compute_forward(batch, stage=stage)
        losses = self.compute_objectives(out, batch, stage=stage)
        return losses['avg']

    def compute_forward(self, batch, stage):
        batch = batch.to(self.device)

        feats, lens = self.prepare_features(batch, stage)
        embeddings = self.modules['encoder'](feats)

        embeddings = torch.chunk(embeddings, chunks=3, dim=0) # 3 chunks - sig, sig_pos, sig_neg

        preds = {}
        for name in self.workers_cfg:
            preds[name] = self.modules[name](embeddings)
        return preds

    def prepare_features(self, batch, stage):
        wavs, lens = batch.sig
        wavs_pos, lens_pos = batch.sig_pos
        wavs_neg, lens_neg = batch.sig_neg

        if stage == sb.Stage.TRAIN:
            if hasattr(self.modules, "env_corrupt"):
                wavs = self.modules.env_corrupt(wavs, lens)
                wavs_pos = self.modules.env_corrupt(wavs_pos, lens_pos)
                wavs_neg =  self.modules.env_corrupt(wavs, lens_neg)

            # if hasattr(self.hparams, "augmentation"):
            #     wavs = self.hparams.augmentation(wavs, lens)
            #     wavs_pos = self.hparams.augmentation(wavs_pos, lens_pos)
            #     wavs_neg = self.hparams.augmentation(wavs_neg, lens_neg)


        # if wavs.dim() == 2:
        #     wavs = wavs.unsqueeze(2)

        return (
            torch.cat([wavs, wavs_pos, wavs_neg], dim=0).to(self.device),
            torch.cat([lens, lens_pos, lens_neg], dim=0).to(self.device),
        )

    def compute_objectives(self, predictions, batch, stage):
        preds = predictions

        labels = {
            'decoder': self.modules.decoder_labeller(batch.sig[0]).to(self.device).detach(),
            'mfcc': self.modules.mfcc_labeller(batch.sig[0])[:, :100, :].to(self.device).detach(),
            'lps': self.modules.lps_labeller(self.hparams.compute_STFT,batch.sig[0])[:, :100, :].to(self.device).detach(),
            'lim': self.modules.lim_labeller(preds['lim']).to(self.device).detach(),
            'gim':self.modules.gim_labeller(preds['gim']).to(self.device).detach(),
            'spc':self.modules.spc_labeller(preds['spc']).to(self.device).detach(),
        }

        total_loss = 0
        losses = {}

        self.encoder_optim.zero_grad()

        for name in self.workers_cfg:
            self.workers_cfg[name]['optim'].zero_grad()
            loss = self.workers_cfg[name]['loss'](preds[name], labels[name])
            losses[name] = loss
            total_loss += loss

        losses["avg"] = total_loss / len(self.workers_cfg)
        #print([(x, y.item()) for x, y in losses.items()])
        return losses

    def _update_optimizer_lr(self, epoch):
        old_lr, new_lr = self.hparams.lr_annealing['encoder'](epoch)
        sb.nnet.schedulers.update_learning_rate(self.encoder_optim, new_lr)

        old_lr, new_lr = self.hparams.lr_annealing['workers'](epoch)
        for _, cfg in self.workers_cfg.items():
            sb.nnet.schedulers.update_learning_rate(cfg['optim'], new_lr)

    def on_stage_end(self, stage, stage_loss, epoch=None):
        stage_stats = {"loss": stage_loss}
        if stage == sb.Stage.TRAIN:
            self.train_loss = stage_loss

            if epoch % self.hparams.lr_update_interval == 0:
                self._update_optimizer_lr(epoch)

            self.checkpointer.save_and_keep_only(meta=stage_stats, num_to_keep=5, min_keys=["loss"])


def dataio_prep(hparams, data_dir, chunk_size):
    """This function prepares the datasets to be used in the brain class.
    It also defines the data processing pipeline through user-defined functions.
    We expect `prepare_mini_librispeech` to have been called before this,
    so that the `train.json`, `valid.json`,  and `valid.json` manifest files
    are available.

    Arguments
    ---------
    hparams : dict
        This dictionary is loaded from the `train.yaml` file, and it includes
        all the hyperparameters needed for dataset construction and loading.

    Returns
    -------
    datasets : dict
        Contains two keys, "train" and "valid" that correspond
        to the appropriate DynamicItemDataset object.
    """

    def select_chunk(wav):
        """Select a chunk of size `chunk_size` from a given wav file"""

        if len(wav) - chunk_size < 0:   # If wav is less than required chunk size
            P = chunk_size - len(wav)
            wav = F.pad(wav.view(1, 1, -1), (0, P), mode='reflect').view(-1)

        start_idx = np.random.randint(0, len(wav) - chunk_size)
        return wav[start_idx: start_idx + chunk_size]

    datasets = {}
    hparams["dataloader_options"]["shuffle"] = False
    for dataset in ["train", "valid", "test"]:
        datasets[dataset] = sb.dataio.dataset.DynamicItemDataset.from_json(
            json_path=hparams[f"{dataset}_annotation"],
            replacements={"data_root": hparams["data_folder"]},
        )

    spk_id_encoder = sb.dataio.encoder.CategoricalEncoder()
    spk_id_encoder.update_from_didataset(datasets['train'], 'spk_id')
    ind2lab = spk_id_encoder.ind2lab

    @sb.utils.data_pipeline.takes('wav')
    @sb.utils.data_pipeline.provides('sig','sig_pos')
    def audio_pipeline(wav):
        whole_wav = sb.dataio.dataio.read_audio(wav)
        yield select_chunk(whole_wav) # actual signal
        yield select_chunk(whole_wav) # positive signal

    @sb.utils.data_pipeline.takes("spk_id")
    @sb.utils.data_pipeline.provides("spkid_encoded")
    def spk_id_encoding(spkid):
      spkid_encoded =  torch.LongTensor([spk_id_encoder.encode_label(spkid)])
      return spkid_encoded

    @sb.utils.data_pipeline.takes("spk_id")
    @sb.utils.data_pipeline.provides("sig_neg")
    def rand_chunk(spkid):
        current_spk_id = spk_id_encoder.encode_label(spkid)
        rand_spk_id = np.random.choice(tuple(ind2lab.keys() - {current_spk_id}))
        rand_spk_id_string = ind2lab[rand_spk_id]
        files = [os.path.join(path, filename)
                 for path, dirs, files in os.walk(os.path.join(data_dir, rand_spk_id_string))
                 for filename in files
                 if filename.endswith(".flac")]

        rand_wav = np.random.choice(files)
        rand_whole_wav = sb.dataio.dataio.read_audio(rand_wav)
        yield select_chunk(rand_whole_wav)   # negative signal

    for dataset in ["train", "valid", "test"]:
        datasets[dataset].add_dynamic_item(audio_pipeline)
        datasets[dataset].add_dynamic_item(spk_id_encoding)
        datasets[dataset].add_dynamic_item(rand_chunk)
        datasets[dataset].set_output_keys(['sig', 'sig_pos', 'sig_neg'])

    return datasets



# Recipe begins!
if __name__ == "__main__":

    # Reading command line arguments.
    hparams_file, run_opts, overrides = sb.parse_arguments(sys.argv[1:])

    # Initialize ddp (useful only for multi-GPU DDP training).
    sb.utils.distributed.ddp_init_group(run_opts)

    # Load hyperparameters file with command-line overrides.
    with open(hparams_file) as fin:
        hparams = load_hyperpyyaml(fin, overrides)

    # Create experiment directory
    sb.create_experiment_directory(
        experiment_directory=hparams["output_folder"],
        hyperparams_to_save=hparams_file,
        overrides=overrides,
    )

    # Data preparation, to be run on only one process.
    sb.utils.distributed.run_on_main(
        prepare_mini_librispeech,
        kwargs={
            "data_folder": hparams["data_folder"],
            "save_json_train": hparams["train_annotation"],
            "save_json_valid": hparams["valid_annotation"],
            "save_json_test": hparams["test_annotation"],
            "split_ratio": [80, 10, 10],
        },
    )

    # Create dataset objects "train", "valid", and "test".
    datasets = dataio_prep(
        hparams,
        data_dir=os.path.join(hparams['data_folder'], 'LibriSpeech', 'train-clean-5'),
        chunk_size=hparams.get('chunk_size', DEFAULT_CHUNK_SIZE))

    # Initialize the Brain object to prepare for mask training.
    pase_brain = PASEBrain(
        encoder_cfg=hparams['encoder_config'],
        workers_cfg=hparams['workers_config'],
        modules=hparams["modules"],
        hparams=hparams,
        run_opts=run_opts,
        checkpointer=hparams["checkpointer"],
    )

    # The `fit()` method iterates the training loop, calling the methods
    # necessary to update the parameters of the model. Since all objects
    # with changing state are managed by the Checkpointer, training can be
    # stopped at any point, and will be resumed on next call.
    pase_brain.fit(
        epoch_counter=pase_brain.hparams.epoch_counter,
        train_set=datasets["train"],
        valid_set=datasets["valid"],
        train_loader_kwargs=hparams["dataloader_options"],
        valid_loader_kwargs=hparams["dataloader_options"],
    )
    # Load the best checkpoint for evaluation
    test_stats = pase_brain.evaluate(
        test_set=datasets["test"],
        min_key="error",
        test_loader_kwargs=hparams["dataloader_options"],
    )<|MERGE_RESOLUTION|>--- conflicted
+++ resolved
@@ -135,10 +135,6 @@
         if not os.path.isfile(losses_filepath):
             with open(losses_filepath, 'w') as f:
                 f.write(','.join(list(self.workers_cfg.keys()) + ['average']) + '\n')
-<<<<<<< HEAD
-
-=======
->>>>>>> 26f271c8
         with open(losses_filepath, 'a+') as f:
             f.write(','.join([str(y.item()) for _, y in losses.items()]) + '\n')
 
